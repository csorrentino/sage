--- conflicted
+++ resolved
@@ -1,6 +1,8 @@
 <?php
 
 namespace Roots\Sage\Sidebar;
+
+use Roots\Sage\Wrapper;
 
 /**
  * Determines whether or not to display the sidebar based on an array of conditional tags or page templates.
@@ -43,12 +45,7 @@
     }
   }
 
-<<<<<<< HEAD
   private function checkPageTemplate($page_template) {
-    return is_page_template($page_template);
-=======
-  private function check_page_template($page_template) {
-    return is_page_template($page_template) || Roots_Wrapping::$base . '.php' === $page_template;
->>>>>>> 27236928
+    return is_page_template($page_template) || Wrapper\SageWrapping::$base . '.php' === $page_template;
   }
 }