--- conflicted
+++ resolved
@@ -9,7 +9,6 @@
   "private": true,
   "dependencies": {
     "modernizr": "2.8.2",
-<<<<<<< HEAD
     "jquery": "1.11.2",
     "bootstrap": "3.3.1"
   },
@@ -56,10 +55,5 @@
         "./assets/fonts/glyphicons-halflings-regular.woff"
       ]
     }
-=======
-    "jquery": "1.11.1",
-    "bootstrap": "3.3.1",
-    "respond": "1.4.2"
->>>>>>> 271fad50
   }
 }