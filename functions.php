<?php
/**
 * Roots includes
 */
<<<<<<< HEAD
require_once locate_template('/lib/utils.php');           // Utility functions
require_once locate_template('/lib/init.php');            // Initial theme setup and constants
require_once locate_template('/lib/wrapper.php');         // Theme wrapper class
require_once locate_template('/lib/sidebar.php');         // Sidebar class
require_once locate_template('/lib/config.php');          // Configuration
require_once locate_template('/lib/activation.php');      // Theme activation
require_once locate_template('/lib/titles.php');          // Page titles
require_once locate_template('/lib/nav.php');             // Custom nav modifications
require_once locate_template('/lib/gallery.php');         // Custom [gallery] modifications
require_once locate_template('/lib/comments.php');        // Custom comments modifications
require_once locate_template('/lib/scripts.php');         // Scripts and stylesheets
require_once locate_template('/lib/extras.php');          // Custom functions
=======
$roots_includes = array(
  '/lib/utils.php',           // Utility functions
  '/lib/init.php',            // Initial theme setup and constants
  '/lib/wrapper.php',         // Theme wrapper class
  '/lib/sidebar.php',         // Sidebar class
  '/lib/config.php',          // Configuration
  '/lib/activation.php',      // Theme activation
  '/lib/titles.php',          // Page titles
  '/lib/cleanup.php',         // Cleanup
  '/lib/nav.php',             // Custom nav modifications
  '/lib/gallery.php',         // Custom [gallery] modifications
  '/lib/comments.php',        // Custom comments modifications
  '/lib/relative-urls.php',   // Root relative URLs
  '/lib/widgets.php',         // Sidebars and widgets
  '/lib/scripts.php',         // Scripts and stylesheets
  '/lib/custom.php',          // Custom functions
);

foreach($roots_includes as $file){
  if(!$filepath = locate_template($file)) {
    trigger_error("Error locating `$file` for inclusion!", E_USER_ERROR);
  }

  require_once $filepath;
}
unset($file, $filepath);
>>>>>>> aceb4bd1
<|MERGE_RESOLUTION|>--- conflicted
+++ resolved
@@ -2,20 +2,6 @@
 /**
  * Roots includes
  */
-<<<<<<< HEAD
-require_once locate_template('/lib/utils.php');           // Utility functions
-require_once locate_template('/lib/init.php');            // Initial theme setup and constants
-require_once locate_template('/lib/wrapper.php');         // Theme wrapper class
-require_once locate_template('/lib/sidebar.php');         // Sidebar class
-require_once locate_template('/lib/config.php');          // Configuration
-require_once locate_template('/lib/activation.php');      // Theme activation
-require_once locate_template('/lib/titles.php');          // Page titles
-require_once locate_template('/lib/nav.php');             // Custom nav modifications
-require_once locate_template('/lib/gallery.php');         // Custom [gallery] modifications
-require_once locate_template('/lib/comments.php');        // Custom comments modifications
-require_once locate_template('/lib/scripts.php');         // Scripts and stylesheets
-require_once locate_template('/lib/extras.php');          // Custom functions
-=======
 $roots_includes = array(
   '/lib/utils.php',           // Utility functions
   '/lib/init.php',            // Initial theme setup and constants
@@ -24,22 +10,18 @@
   '/lib/config.php',          // Configuration
   '/lib/activation.php',      // Theme activation
   '/lib/titles.php',          // Page titles
-  '/lib/cleanup.php',         // Cleanup
   '/lib/nav.php',             // Custom nav modifications
   '/lib/gallery.php',         // Custom [gallery] modifications
   '/lib/comments.php',        // Custom comments modifications
-  '/lib/relative-urls.php',   // Root relative URLs
-  '/lib/widgets.php',         // Sidebars and widgets
   '/lib/scripts.php',         // Scripts and stylesheets
-  '/lib/custom.php',          // Custom functions
+  '/lib/extras.php',          // Custom functions
 );
 
-foreach($roots_includes as $file){
-  if(!$filepath = locate_template($file)) {
+foreach ($roots_includes as $file) {
+  if (!$filepath = locate_template($file)) {
     trigger_error("Error locating `$file` for inclusion!", E_USER_ERROR);
   }
 
   require_once $filepath;
 }
-unset($file, $filepath);
->>>>>>> aceb4bd1
+unset($file, $filepath);