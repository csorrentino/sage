--- conflicted
+++ resolved
@@ -15,8 +15,5 @@
 script:
   - npm run build
   - npm run jshint
-<<<<<<< HEAD
-  - phpcs --standard=ruleset.xml --extensions=php -n -s .
-=======
   - npm run jscs
->>>>>>> ae628737
+  - phpcs --standard=ruleset.xml --extensions=php -n -s .