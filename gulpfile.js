<<<<<<< HEAD
var gulp = require('gulp'),
  less = require('gulp-less'),
  autoprefix = require('gulp-autoprefixer'),
  sourcemaps = require('gulp-sourcemaps'),
  rename = require('gulp-rename'),
  concat = require('gulp-concat'),
  minifyCSS = require('gulp-minify-css'),
  jshint = require('gulp-jshint'),
  uglify = require('gulp-uglify'),
  livereload = require('gulp-livereload'),
  stylish = require('jshint-stylish'),
  rev = require('gulp-rev'),
  modernizr = require('gulp-modernizr');
=======
/*global $:true*/
var gulp = require('gulp');
var $ = require('gulp-load-plugins')();
var pngcrush = require('imagemin-pngcrush');
var mainBowerFiles = require('main-bower-files');
>>>>>>> 79fdfcb2

var paths = {
  scripts: [
    'assets/js/**/*.js',
    '!assets/js/vendor/**/*',
    '!assets/js/scripts*.js'
  ],
  jshint: [
    'gulpfile.js',
    'assets/js/*.js',
    '!assets/js/scripts.js',
    '!assets/js/scripts.min.js',
    '!assets/js/vendor/**/*',
    '!assets/**/*.min-*'
  ],
  less: 'assets/less/main.less',
  bower: mainBowerFiles()
};

var destination = {
  css: 'assets/css',
  scripts: 'assets/js',
  modernizr: 'assets/vendor/modernizr',
  vendor: 'assets/js/vendor'
};

gulp.task('less', function() {
  return gulp.src(paths.less)
    .pipe($.plumber())
    .pipe($.sourcemaps.init())
      .pipe($.less()).on('error', function(err) {
        console.warn(err.message);
      })
      .pipe($.autoprefixer('last 2 versions', 'ie 8', 'ie 9', 'android 2.3', 'android 4', 'opera 12'))
      .pipe($.rename('./main.css'))
    .pipe($.sourcemaps.write())
    .pipe(gulp.dest(destination.css))
    .pipe($.minifyCss())
    .pipe($.rename('./main.min.css'))
    .pipe(gulp.dest(destination.css))
    .pipe($.livereload({ auto: false }));
});

gulp.task('jshint', function() {
  return gulp.src(paths.jshint)
    .pipe($.jshint())
    .pipe($.jshint.reporter('jshint-stylish'))
    .pipe($.jshint.reporter('fail'));
});

gulp.task('js', ['jshint'], function() {
  return gulp.src(paths.bower.concat(paths.scripts))
    .pipe($.filter(['**/*.js', '!jquery.js', '!modernizr.js']))
    .pipe($.concat('./scripts.js'))
    .pipe(gulp.dest(destination.scripts))
    .pipe($.uglify())
    .pipe($.rename('./scripts.min.js'))
    .pipe(gulp.dest(destination.scripts))
    .pipe($.livereload({ auto: false }));
});

gulp.task('modernizr', function() {
  return gulp.src(
    ['assets/js/scripts.min.js'],
    ['assets/css/main.min.css']
  )
    .pipe($.modernizr())
    .pipe(gulp.dest(destination.modernizr))
    .pipe($.uglify())
    .pipe($.rename('./modernizr.min.js'))
    .pipe(gulp.dest(destination.vendor));
});

gulp.task('images', function () {
  return gulp.src('assets/img/**/*')
    .pipe($.imagemin({
      progressive: true,
      interlaced: true,
      use: [pngcrush()]
    }))
    .pipe(gulp.dest('assets/img'));
});

gulp.task('bust', function () {
  $.cache.clearAll();
});

gulp.task('version', function() {
  return gulp.src(['assets/css/main.min.css', 'assets/js/scripts.min.js'], { base: 'assets' })
    .pipe($.rev())
    .pipe(gulp.dest('assets'))
    .pipe($.rev.manifest())
    .pipe(gulp.dest('assets'));
});

gulp.task('watch', function() {
  $.livereload.listen();
  gulp.watch('assets/less/**/*.less', ['less']);
  gulp.watch('assets/js/**/*.js', ['jshint', 'js']);
  gulp.watch('**/*.php').on('change', function(file) {
    $.livereload.changed(file.path);
  });
});

gulp.task('default', ['less', 'jshint', 'js', 'modernizr']);
gulp.task('dev', ['default']);
gulp.task('build', ['less', 'jshint', 'js', 'modernizr', 'version']);<|MERGE_RESOLUTION|>--- conflicted
+++ resolved
@@ -1,24 +1,8 @@
-<<<<<<< HEAD
-var gulp = require('gulp'),
-  less = require('gulp-less'),
-  autoprefix = require('gulp-autoprefixer'),
-  sourcemaps = require('gulp-sourcemaps'),
-  rename = require('gulp-rename'),
-  concat = require('gulp-concat'),
-  minifyCSS = require('gulp-minify-css'),
-  jshint = require('gulp-jshint'),
-  uglify = require('gulp-uglify'),
-  livereload = require('gulp-livereload'),
-  stylish = require('jshint-stylish'),
-  rev = require('gulp-rev'),
-  modernizr = require('gulp-modernizr');
-=======
 /*global $:true*/
 var gulp = require('gulp');
 var $ = require('gulp-load-plugins')();
 var pngcrush = require('imagemin-pngcrush');
 var mainBowerFiles = require('main-bower-files');
->>>>>>> 79fdfcb2
 
 var paths = {
   scripts: [
