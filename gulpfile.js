--- conflicted
+++ resolved
@@ -58,13 +58,8 @@
 var cssTasks = function(filename) {
   return lazypipe()
     .pipe($.plumber)
-<<<<<<< HEAD
-    .pipe(function () {
+    .pipe(function() {
       return $.if(enabled.maps, $.sourcemaps.init());
-=======
-    .pipe(function() {
-      return $.if(mapsEnabled, $.sourcemaps.init());
->>>>>>> 04528c26
     })
       .pipe(function() {
         return $.if('*.less', $.less().on('error', function(err) {
@@ -88,20 +83,14 @@
           ]
         }
       })
-<<<<<<< HEAD
-    .pipe(function () {
+    .pipe(function() {
       return $.if(enabled.rev, $.rev());
-=======
-    .pipe(function() {
-      return $.if(mapsEnabled, $.sourcemaps.write('.'));
->>>>>>> 04528c26
-    })
-    .pipe(function () {
+    })
+    .pipe(function() {
       return $.if(enabled.maps, $.sourcemaps.write('.'));
     })();
 };
 
-<<<<<<< HEAD
 // ### JS processing pipeline
 // Example
 // ```
@@ -109,53 +98,24 @@
 //   .pipe(jsTasks('main.js')
 //   .pipe(gulp.dest(path.dist + 'scripts'))
 // ```
-=======
-gulp.task('styles', function() {
-  var merged = merge();
-  manifest.forEachDependency('css', function(dep) {
-    merged.add(gulp.src(dep.globs)
-      .pipe(cssTasks(dep.name)));
-  });
-  return merged;
-});
-
-gulp.task('jshint', function() {
-  return gulp.src([
-    'bower.json', 'gulpfile.js'
-  ].concat(project.js))
-    .pipe($.jshint())
-    .pipe($.jshint.reporter('jshint-stylish'))
-    .pipe($.jshint.reporter('fail'));
-});
-
->>>>>>> 04528c26
 var jsTasks = function(filename) {
   return lazypipe()
-<<<<<<< HEAD
-    .pipe(function () {
+    .pipe(function() {
       return $.if(enabled.maps, $.sourcemaps.init());
-=======
-    .pipe(function() {
-      return $.if(mapsEnabled, $.sourcemaps.init());
-    })
-    .pipe(function() {
-      return $.if(!!fn, $.concat(fn || 'all.js'));
->>>>>>> 04528c26
     })
     .pipe($.concat, filename)
     .pipe($.uglify)
-<<<<<<< HEAD
-    .pipe(function () {
+    .pipe(function() {
       return $.if(enabled.rev, $.rev());
     })
-    .pipe(function () {
+    .pipe(function() {
       return $.if(enabled.maps, $.sourcemaps.write('.'));
     })();
 };
 
 // ### Write to Rev Manifest
 // If `--production` then write the revved assets to the manifest.
-var writeToManifest = function (directory) {
+var writeToManifest = function(directory) {
   return lazypipe()
     .pipe(gulp.dest, path.dist + directory)
     .pipe(require('gulp-debug'))
@@ -163,10 +123,6 @@
     .pipe($.rev.manifest, revManifest, {
       base: path.dist,
       merge: true
-=======
-    .pipe(function() {
-      return $.if(mapsEnabled, $.sourcemaps.write('.'));
->>>>>>> 04528c26
     })
     .pipe(require('gulp-debug'))
     .pipe(gulp.dest, path.dist)();
@@ -179,7 +135,7 @@
 // `gulp styles` - compiles, combines, and optimizes bower css and project css.
 gulp.task('styles', function() {
   var merged = merge();
-  manifest.forEachDependency('css', function (dep) {
+  manifest.forEachDependency('css', function(dep) {
     merged.add(gulp.src(dep.globs)
       .pipe(cssTasks(dep.name)));
   });
@@ -192,17 +148,11 @@
 // javascript and project javascript
 gulp.task('scripts', ['jshint'], function() {
   var merged = merge();
-<<<<<<< HEAD
-  manifest.forEachDependency('js', function (dep) {
+  manifest.forEachDependency('js', function(dep) {
     merged.add(
       gulp.src(dep.globs)
         .pipe(jsTasks(dep.name))
     );
-=======
-  manifest.forEachDependency('js', function(dep) {
-    merged.add(gulp.src(dep.globs)
-      .pipe(jsTasks(dep.name)));
->>>>>>> 04528c26
   });
   return merged
     .pipe(writeToManifest('scripts'));
@@ -228,7 +178,6 @@
     .pipe(gulp.dest(path.dist + 'images'));
 });
 
-<<<<<<< HEAD
 // ### JsHint
 // `gulp jshint` - lints configuration JSON and project javascript
 gulp.task('jshint', function() {
@@ -238,15 +187,6 @@
     .pipe($.jshint())
     .pipe($.jshint.reporter('jshint-stylish'))
     .pipe($.jshint.reporter('fail'));
-=======
-gulp.task('version', function() {
-  return gulp.src([path.dist + '**/*.{js,css}'], {base: path.dist})
-    .pipe(gulp.dest(path.dist))
-    .pipe($.rev())
-    .pipe(gulp.dest(path.dist))
-    .pipe($.rev.manifest())
-    .pipe(gulp.dest(path.dist));
->>>>>>> 04528c26
 });
 
 // ### Clean
